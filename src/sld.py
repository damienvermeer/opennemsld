--- conflicted
+++ resolved
@@ -21,11 +21,7 @@
 
 # --- Constants ---
 BASE_MAP_DIMS_EAST_WEST = 45000  # Base dimensions, will be expanded as needed
-<<<<<<< HEAD
-BASE_MAP_DIMS_NORTH_SOUTH = 45000
-=======
 BASE_MAP_DIMS_NORTH_SOUTH = 75000
->>>>>>> 9313e84c
 BUS_LABEL_FONT_SIZE = 15
 TITLE_MAX_SEARCH_RADIUS_PX = 300
 TITLE_FONT_SIZE = 20
